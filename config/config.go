--- conflicted
+++ resolved
@@ -22,11 +22,8 @@
 	UpdateTempPath     string
 	OpenAPIFilePath    string
 	ImageBuilderConfig *imageBuilderConfig
-<<<<<<< HEAD
 	InventoryConfig    *inventoryConfig
-=======
 	S3ProxyURL         string
->>>>>>> 90b8e2cd
 }
 
 type dbConfig struct {
@@ -86,13 +83,10 @@
 		ImageBuilderConfig: &imageBuilderConfig{
 			URL: options.GetString("ImageBuilderUrl"),
 		},
-<<<<<<< HEAD
 		InventoryConfig: &inventoryConfig{
 			URL: options.GetString("InventoryUrl"),
 		},
-=======
 		S3ProxyURL: options.GetString("S3ProxyURL"),
->>>>>>> 90b8e2cd
 	}
 
 	if clowder.IsClowderEnabled() {
