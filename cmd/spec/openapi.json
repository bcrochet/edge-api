--- conflicted
+++ resolved
@@ -24,7 +24,6 @@
         },
         "type": "object"
       },
-<<<<<<< HEAD
       "v1.CreateThirdPartyRepo": {
         "properties": {
           "Account": {
@@ -48,12 +47,10 @@
           "UpdatedAt": {
             "format": "date-time",
             "type": "string"
-=======
       "v1.CheckImageResponse": {
         "properties": {
           "ImageExists": {
             "type": "boolean"
->>>>>>> af09d746
           }
         },
         "type": "object"
