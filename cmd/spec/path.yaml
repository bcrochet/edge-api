info:
  license:
    name: MIT
  title: edge-api
  version: 1.0.0
openapi: 3.0.0
paths:
  /images:
    post:
      operationId: createImage
      requestBody:
        content:
          application/json:
            schema:
              $ref: "#/components/schemas/v1.Image"
        required: true
      responses:
        "200":
          content:
            application/json:
              schema:
                $ref: "#/components/schemas/v1.Image"
          description: OK
        "400":
          content:
            application/json:
              schema:
                $ref: "#/components/schemas/v1.BadRequest"
          description: The request sent couldn't be processed.
        "500":
          content:
            application/json:
              schema:
                $ref: "#/components/schemas/v1.InternalServerError"
          description: There was an internal server error.
      summary: Composes an image on Image Builder
    get:
      operationId: listImages
      responses:
        "200":
          content:
            application/json:
              schema:
                type: object
                properties:
                  count:
                    type: integer
                    example: 100
                  data:
                    type: array
                    items:
                      $ref: "#/components/schemas/v1.Image"
          description: OK
        "400":
          content:
            application/json:
              schema:
                $ref: "#/components/schemas/v1.BadRequest"
          description: The request sent couldn't be processed.
        "500":
          content:
            application/json:
              schema:
                $ref: "#/components/schemas/v1.InternalServerError"
          description: There was an internal server error.
      summary: Lists all images for an account.
  /images/{imageId}/update:
    post:
      operationId: CreateImageUpdate
      parameters:
        - name: imageId
          in: path
          required: true
          description: ImageID
          schema:
            type: integer
      requestBody:
        content:
          application/json:
            schema:
              $ref: "#/components/schemas/v1.Image"
        required: true
      responses:
        "200":
          content:
            application/json:
              schema:
                $ref: "#/components/schemas/v1.Image"
          description: OK
        "400":
          content:
            application/json:
              schema:
                $ref: "#/components/schemas/v1.BadRequest"
          description: The request sent couldn't be processed.
        "500":
          content:
            application/json:
              schema:
                $ref: "#/components/schemas/v1.InternalServerError"
          description: There was an internal server error.
      summary: Composes an Update for a image
  /images/{imageId}:
    get:
      operationId: getImage
      parameters:
        - name: imageId
          in: path
          required: true
          description: ImageID
          schema:
            type: integer
      responses:
        "200":
          content:
            application/json:
              schema:
                $ref: "#/components/schemas/v1.Image"
          description: OK
        "400":
          content:
            application/json:
              schema:
                $ref: "#/components/schemas/v1.BadRequest"
          description: The request sent couldn't be processed.
        "500":
          content:
            application/json:
              schema:
                $ref: "#/components/schemas/v1.InternalServerError"
          description: There was an internal server error.
      summary: Get an image by id.
  /images/{ostreeCommitHash}/info:
    get:
      operationId: GetImageByOstree
      parameters:
        - name: ostreeCommitHash
          in: path
          required: true
          description: ostreeCommitHash
          schema:
            type: string
      responses:
        "200":
          content:
            application/json:
              schema:
                $ref: "#/components/schemas/v1.Image"
          description: OK
        "400":
          content:
            application/json:
              schema:
                $ref: "#/components/schemas/v1.BadRequest"
          description: The request sent couldn't be processed.
        "500":
          content:
            application/json:
              schema:
                $ref: "#/components/schemas/v1.InternalServerError"
          description: There was an internal server error.
      summary: Get an image by ostree hash.
  /images/{imageId}/status:
    get:
      operationId: getImageStatus
      parameters:
        - name: imageId
          in: path
          required: true
          description: ImageID
          schema:
            type: integer
      responses:
        "200":
          content:
            application/json:
              schema:
                type: object
                properties:
                  Status:
                    type: string
                    example: BUILDING
          description: OK
        "400":
          content:
            application/json:
              schema:
                $ref: "#/components/schemas/v1.BadRequest"
          description: The request sent couldn't be processed.
        "500":
          content:
            application/json:
              schema:
                $ref: "#/components/schemas/v1.InternalServerError"
          description: There was an internal server error.
      summary: Get image status.
      description: This method goes to image builder if the image is still building and updates the status if needed.
  /images/{imageId}/repo:
    get:
      operationId: getImageRepo
      parameters:
        - name: imageId
          in: path
          required: true
          description: ImageID
          schema:
            type: integer
      responses:
        "200":
          content:
            application/json:
              schema:
                $ref: "#/components/schemas/v1.Repo"
          description: OK
        "400":
          content:
            application/json:
              schema:
                $ref: "#/components/schemas/v1.BadRequest"
          description: The request sent couldn't be processed.
        "500":
          content:
            application/json:
              schema:
                $ref: "#/components/schemas/v1.InternalServerError"
          description: There was an internal server error.
      summary: Get Image OSTree repo.
      description: Returns the information of the OSTree Repository of a particular Image.
  /updates:
    post:
      operationId: UpdateDevice
      requestBody:
        content:
          application/json:
            schema:
              $ref: "#/components/schemas/v1.AddUpdate"
        required: true
      responses:
        "200":
          content:
            application/json:
              schema:
                $ref: "#/components/schemas/v1.UpdateTransaction"
          description: OK
        "400":
          content:
            application/json:
              schema:
                $ref: "#/components/schemas/v1.BadRequest"
          description: The request sent couldn't be processed.
        "500":
          content:
            application/json:
              schema:
                $ref: "#/components/schemas/v1.BadRequest"
          description: There was an internal server error.
      summary: Executes a device update.
      description: Executes a device update.
    get:
      operationId: ListUpdates
      responses:
        "200":
          content:
            application/json:
              schema:
                type: array
                items:
                  $ref: "#/components/schemas/v1.UpdateTransaction"
          description: OK
        "400":
          content:
            application/json:
              schema:
                $ref: "#/components/schemas/v1.BadRequest"
          description: The request sent couldn't be processed.
        "500":
          content:
            application/json:
              schema:
                $ref: "#/components/schemas/v1.BadRequest"
          description: There was an internal server error.
      summary: Gets all device updates.
      description: Gets all device updates.
  /updates/{updateID}:
    get:
      operationId: GetUpdate
      parameters:
        - name: updateID
          in: path
          required: true
          description: An unique ID to identify the update
          schema:
            type: integer
      responses:
        "200":
          content:
            application/json:
              schema:
                $ref: "#/components/schemas/v1.UpdateTransaction"
          description: OK
        "400":
          content:
            application/json:
              schema:
                $ref: "#/components/schemas/v1.BadRequest"
          description: The request sent couldn't be processed.
        "500":
          content:
            application/json:
              schema:
                $ref: "#/components/schemas/v1.InternalServerError"
          description: There was an internal server error.
      summary: Gets a single requested update.
      description: Gets a single requested update.
  /updates/{updateID}/update-playbook.yml:
    get:
      operationId: GetUpdatePlaybook
      parameters:
        - name: updateID
          in: path
          required: true
          description: An unique ID to identify the update the playbook belongs to
          schema:
            type: integer
      responses:
        "200":
          content:
            text/plain:
              schema:
                type: string
                example: ansible playbook for an update
          description: OK
        "400":
          content:
            application/json:
              schema:
                $ref: "#/components/schemas/v1.BadRequest"
          description: The request sent couldn't be processed.
        "500":
          content:
            application/json:
              schema:
                $ref: "#/components/schemas/v1.InternalServerError"
          description: There was an internal server error.
  /updates/device/{DeviceUUID}:
    get:
      operationId: GetUpdateStatusForDevice
      parameters:
        - name: DeviceUUID
          in: path
          required: true
          description: DeviceUUID
          schema:
            type: string
      responses:
        "200":
          content:
            application/json:
              schema:
                $ref: "#/components/schemas/v1.DeviceDetails"
          description: OK
        "400":
          content:
            application/json:
              schema:
                $ref: "#/components/schemas/v1.BadRequest"
          description: The request sent couldn't be processed.
      summary: Return list of available updates for a device.
      description: Return list of available updates for a device.
  /updates/device/{DeviceUUID}/updates:
    get:
      operationId: GetUpdateAvailableForDevice
      parameters:
        - name: DeviceUUID
          in: path
          required: true
          description: DeviceUUID
          schema:
            type: string
      responses:
        "200":
          content:
            application/json:
              schema:
                type: array
                items:
                  type: object
                  properties:
                    Image:
                      $ref: "#/components/schemas/v1.Image"
          description: OK
        "400":
          content:
            application/json:
              schema:
                $ref: "#/components/schemas/v1.BadRequest"
          description: The request sent couldn't be processed.
        "500":
          content:
            application/json:
              schema:
                $ref: "#/components/schemas/v1.InternalServerError"
          description: There was an internal server error.
      summary: Return list of available updates for a device.
      description: Return list of available updates for a device.
  /updates/device/{DeviceUUID}/image:
    get:
      operationId: GetImageInfo
      parameters:
        - name: DeviceUUID
          in: path
          required: true
          description: DeviceUUID
          schema:
            type: string
      responses:
        "200":
          content:
            application/json:
              schema:
                type: object
                properties:
                  Image:
                    $ref: "#/components/schemas/v1.Image"

          description: OK
        "400":
          content:
            application/json:
              schema:
                $ref: "#/components/schemas/v1.BadRequest"
          description: The request sent couldn't be processed.
        "500":
          content:
            application/json:
              schema:
                $ref: "#/components/schemas/v1.InternalServerError"
          description: There was an internal server error.
      summary: Return image running on device.
      description: Return image running on device.
  /devices/{DeviceUUID}:
    get:
      operationId: getDevice
      parameters:
        - name: DeviceUUID
          in: path
          required: true
          description: DeviceUUID
          schema:
            type: string
      responses:
        "200":
          content:
            application/json:
              schema:
                $ref: "#/components/schemas/v1.DeviceDetails"
          description: OK
        "404":
          content:
            application/json:
              schema:
                $ref: "#/components/schemas/v1.NotFound"
          description: The device was not found.
        "400":
          content:
            application/json:
              schema:
                $ref: "#/components/schemas/v1.BadRequest"
          description: The request sent couldn't be processed.
        "500":
          content:
            application/json:
              schema:
                $ref: "#/components/schemas/v1.InternalServerError"
          description: There was an internal server error.
      summary: Get a device by UUID.
  /image-sets/{ImageSetId}:
    get:
      operationId: GetImageSetsByID
      parameters:
        - name: ImageSetId
          in: path
          required: true
          description: ImageSetId
          schema:
            type: string
      responses:
        "200":
          content:
            application/json:
              schema:
                $ref: "#/components/schemas/v1.ImageSetDetails"
          description: OK
  /checkImageName:
    post:
      operationId: checkImageName
      requestBody:
        content:
          application/json:
            schema:
              $ref: "#/components/schemas/v1.Image"
        required: true
      responses:
        "200":
          content:
            application/json:
              schema:
                $ref: "#/components/schemas/v1.CheckImageResponse"
          description: OK
        "400":
          content:
            application/json:
              schema:
                $ref: "#/components/schemas/v1.BadRequest"
          description: The request sent couldn't be processed.
        "500":
          content:
            application/json:
              schema:
                $ref: "#/components/schemas/v1.InternalServerError"
          description: There was an internal server error.
<<<<<<< HEAD
      summary: Check if image name is in use for current account 
  /thirdpartyrepo:
    post:
      operationId: CreateThirdPartyRepo
      requestBody:
        content:
          application/json:
            schema:
              $ref: '#/components/schemas/v1.CreateThirdPartyRepo'
        required: true
      responses:
        "200":
          content:
            application/json:
              schema:
                $ref: '#/components/schemas/v1.CreateThirdPartyRepo'
          description: OK
        "400":
          content:
            application/json:
              schema:
                $ref: '#/components/schemas/v1.BadRequest'
          description: The request sent couldn't be processed.
        "500":
          content:
            application/json:
              schema:
                $ref: '#/components/schemas/v1.InternalServerError'
          description: There was an internal server error.
      summary: Create Third Party Repository for an account.
    get:
      operationId: GetAllThirdPartyRepo
      responses:
        "200":
          content:
            application/json:
              schema:
                type: object
                properties:
                  data:
                    type: array
                    items:
                      $ref: '#/components/schemas/v1.CreateThirdPartyRepo'
          description: OK
        "400":
          content:
            application/json:
              schema:
                $ref: '#/components/schemas/v1.BadRequest'
          description: The request sent couldn't be processed.
        "500":
          content:
            application/json:
              schema:
                $ref: '#/components/schemas/v1.InternalServerError'
          description: There was an internal server error.
      summary: Lists all Third Party Repository for an account.
=======
      summary: Check if image name is in use for current account
>>>>>>> af09d746
<|MERGE_RESOLUTION|>--- conflicted
+++ resolved
@@ -519,7 +519,6 @@
               schema:
                 $ref: "#/components/schemas/v1.InternalServerError"
           description: There was an internal server error.
-<<<<<<< HEAD
       summary: Check if image name is in use for current account 
   /thirdpartyrepo:
     post:
@@ -576,7 +575,4 @@
               schema:
                 $ref: '#/components/schemas/v1.InternalServerError'
           description: There was an internal server error.
-      summary: Lists all Third Party Repository for an account.
-=======
-      summary: Check if image name is in use for current account
->>>>>>> af09d746
+      summary: Lists all Third Party Repository for an account.