--- conflicted
+++ resolved
@@ -68,14 +68,9 @@
 	account, err := common.GetAccount(r)
 
 	if err != nil {
-<<<<<<< HEAD
-		err := errors.NewNotFound(fmt.Sprintf("Image is not found for: #%v Image Set ID", image.ImageSetID))
-		w.WriteHeader(err.GetStatus())
-=======
 		log.Info(err)
 		err := errors.NewBadRequest(err.Error())
-		w.WriteHeader(err.Status)
->>>>>>> fd3a05f4
+		w.WriteHeader(err.GetStatus())
 		json.NewEncoder(w).Encode(&err)
 		return
 	}
