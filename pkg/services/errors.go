package services

import "errors"

// DeviceNotFoundError indicates the device was not found
type DeviceNotFoundError struct{}

func (e *DeviceNotFoundError) Error() string {
	return "Device was not found"
}

// UpdateNotFoundError indicates the update was not found
type UpdateNotFoundError struct{}

func (e *UpdateNotFoundError) Error() string {
	return "Update was not found"
}

// ImageNotFoundError indicates the image was not found
type ImageNotFoundError struct{}

func (e *ImageNotFoundError) Error() string {
	return "image is not found"
}

// ImageSetNotFoundError indicates the image-set was not found
type ImageSetNotFoundError struct{}

func (e *ImageSetNotFoundError) Error() string {
	return "image-set was not found"
}

// AccountOrOrgIDNotSet indicates the account or orgID was nil
type AccountOrOrgIDNotSet struct{}

func (e *AccountOrOrgIDNotSet) Error() string {
	return "Account or orgID is not set"
}

// AccountNotSet indicates the account was nil
type AccountNotSet struct{}

func (e *AccountNotSet) Error() string {
	return "Account is not set"
}

// OrgIDNotSet indicates the account was nil
type OrgIDNotSet struct{}

func (e *OrgIDNotSet) Error() string {
	return "Org ID is not set"
}

// IDMustBeInteger indicates the ID is required to be an integer value
type IDMustBeInteger struct{}

func (e *IDMustBeInteger) Error() string {
	return "ID needs to be an integer"
}

// ThirdPartyRepositoryNotFound indicates the Third Party Repository was not found
type ThirdPartyRepositoryNotFound struct{}

func (e *ThirdPartyRepositoryNotFound) Error() string {
	return "third party repository was not found"
}

// ThirdPartyRepositoryAlreadyExists indicates the Third Party Repository already exists
type ThirdPartyRepositoryAlreadyExists struct{}

func (e *ThirdPartyRepositoryAlreadyExists) Error() string {
	return "custom repository already exists"
}

// ThirdPartyRepositoryNameIsEmpty indicates the Third Party Repository name is empty
type ThirdPartyRepositoryNameIsEmpty struct{}

func (e *ThirdPartyRepositoryNameIsEmpty) Error() string {
	return "custom repository name cannot be empty"
}

// ThirdPartyRepositoryURLIsEmpty indicates the Third Party Repository url is empty
type ThirdPartyRepositoryURLIsEmpty struct{}

func (e *ThirdPartyRepositoryURLIsEmpty) Error() string {
	return "custom repository URL cannot be empty"
}

// ThirdPartyRepositoryInfoIsInvalid indicates the Third Party Repository info is not valid
type ThirdPartyRepositoryInfoIsInvalid struct{}

func (e *ThirdPartyRepositoryInfoIsInvalid) Error() string {
	return "custom repository info is invalid"
}

// InvalidURLForCustomRepo indicates the Third Party Repository url is invalid
type InvalidURLForCustomRepo struct{}

func (e *InvalidURLForCustomRepo) Error() string {
	return "invalid URL"
}

// ThirdPartyRepositoryImagesExists indicates the Third Party Repository has been used in some images
type ThirdPartyRepositoryImagesExists struct{}

func (e *ThirdPartyRepositoryImagesExists) Error() string {
	return "custom repository is used by some images"
}

// ImageVersionAlreadyExists indicates the updated image version was already present
type ImageVersionAlreadyExists struct{}

func (e *ImageVersionAlreadyExists) Error() string {
	return "updated image version already exists"
}

// ImageNameAlreadyExists indicates the image with supplied name already exists
type ImageNameAlreadyExists struct{}

func (e *ImageNameAlreadyExists) Error() string {
	return "image with supplied name already exists"
}

// PackageNameDoesNotExist indicates that package name doesn't exist
type PackageNameDoesNotExist struct{}

func (e *PackageNameDoesNotExist) Error() string {
	return "package name doesn't exist"
}

// ImageNameUndefined indicates the image name is not defined
type ImageNameUndefined struct{}

func (e *ImageNameUndefined) Error() string {
	return "image name is not defined"
}

// ImageSetUnDefined indicates the image has no imageSetDefined
type ImageSetUnDefined struct{}

func (e *ImageSetUnDefined) Error() string {
	return "image-set is undefined"
}

// ImageUnDefined indicates the image is undefined in the db
type ImageUnDefined struct{}

func (e *ImageUnDefined) Error() string {
	return "image-set is undefined"
}

// DeviceGroupNotFound indicates the Third Party Repository was not found
type DeviceGroupNotFound struct{}

func (e *DeviceGroupNotFound) Error() string {
	return "device group was not found"
}

// ImageSetAlreadyExists indicates the ImageSet attempting to be created already exists
type ImageSetAlreadyExists struct{}

func (e *ImageSetAlreadyExists) Error() string {
	return "image set already exists"
}

// DeviceGroupOrgIDDevicesNotFound indicates that devices not found among the device group OrgID
type DeviceGroupOrgIDDevicesNotFound struct{}

func (e *DeviceGroupOrgIDDevicesNotFound) Error() string {
	return "devices not found among the device group orgID"

}

// DeviceGroupDevicesNotFound indicates that devices not found in the device group collection
type DeviceGroupDevicesNotFound struct{}

func (e *DeviceGroupDevicesNotFound) Error() string {
	return "devices not found in device group"
}

// DeviceGroupAccountOrIDUndefined indicates that device group account or ID was not supplied
type DeviceGroupAccountOrIDUndefined struct{}

func (e *DeviceGroupAccountOrIDUndefined) Error() string {
	return "account or deviceGroupID undefined"
}

// DeviceGroupDevicesNotSupplied indicates that device group devices was not supplied
type DeviceGroupDevicesNotSupplied struct{}

func (e *DeviceGroupDevicesNotSupplied) Error() string {
	return "devices must be supplied to be added to or removed from device group"
}

// DeviceGroupDeviceNotSupplied indicates that device group device was not supplied
type DeviceGroupDeviceNotSupplied struct{}

func (e *DeviceGroupDeviceNotSupplied) Error() string {
	return "device-group device must be supplied"
}

// DeviceGroupAlreadyExists indicates that device group already exists
type DeviceGroupAlreadyExists struct{}

func (e *DeviceGroupAlreadyExists) Error() string {
	return "device group already exists"
}

// DeviceGroupAccountOrNameUndefined indicates that device group account or name are undefined
type DeviceGroupAccountOrNameUndefined struct{}

func (e *DeviceGroupAccountOrNameUndefined) Error() string {
	return "device group account or name are undefined"
}

// DeviceGroupMandatoryFieldsUndefined indicates that device group mandatory field are undefined
type DeviceGroupMandatoryFieldsUndefined struct{}

func (e *DeviceGroupMandatoryFieldsUndefined) Error() string {
	return "device group mandatory field are undefined"
}

// DeviceHasImageUndefined indicates that device record has image not defined
type DeviceHasImageUndefined struct{}

func (e *DeviceHasImageUndefined) Error() string {
	return "device has image undefined"
}

// DeviceHasNoImageUpdate indicates that device record no image
type DeviceHasNoImageUpdate struct{}

func (e *DeviceHasNoImageUpdate) Error() string {
	return "device has no image update"
}

// DevicesHasMoreThanOneImageSet indicates that device record no image
type DevicesHasMoreThanOneImageSet struct{}

func (e *DevicesHasMoreThanOneImageSet) Error() string {
	return "device has more than one imageset"
}

// ImageHasNoImageSet indicates that device record no image
type ImageHasNoImageSet struct{}

func (e *ImageHasNoImageSet) Error() string {
	return "Image has no imageset"
}

// ErrUndefinedCommit indicate that the update transaction/image or some entity  has no commit defined.
var ErrUndefinedCommit = errors.New("entity has defined commit")

// CommitNotFound indicates commit matching the given id was not found
type CommitNotFound struct{}

func (e *CommitNotFound) Error() string {
	return "commit not found"
}

// OstreeNotFound was not found
type OstreeNotFound struct{}

func (e *OstreeNotFound) Error() string {
	return "Ostree not found"
}

<<<<<<< HEAD
// EntitiesImageSetsMismatch indicates the CommitID does not belong to the same ImageSet as of Device's Image
type EntitiesImageSetsMismatch struct{}

func (e *EntitiesImageSetsMismatch) Error() string {
	return "commit ID does not belong to the same image-set as devices images"
}

// CommitImageNotFound indicates the Commit Image is not found
type CommitImageNotFound struct{}

func (e *CommitImageNotFound) Error() string {
	return "commit image does not found"
}

// SomeDevicesDoesNotExists indicates that device record no image
type SomeDevicesDoesNotExists struct{}

func (e *SomeDevicesDoesNotExists) Error() string {
	return "image-set not found for all devices"
}
=======
// ErrOrgIDMismatch returned when the contexrt orgID is diffenrent from an entity OrgID
var ErrOrgIDMismatch = errors.New("context org_id and entity org_id mismatch")
>>>>>>> d339ecc1
<|MERGE_RESOLUTION|>--- conflicted
+++ resolved
@@ -265,7 +265,6 @@
 	return "Ostree not found"
 }
 
-<<<<<<< HEAD
 // EntitiesImageSetsMismatch indicates the CommitID does not belong to the same ImageSet as of Device's Image
 type EntitiesImageSetsMismatch struct{}
 
@@ -286,7 +285,6 @@
 func (e *SomeDevicesDoesNotExists) Error() string {
 	return "image-set not found for all devices"
 }
-=======
+
 // ErrOrgIDMismatch returned when the contexrt orgID is diffenrent from an entity OrgID
 var ErrOrgIDMismatch = errors.New("context org_id and entity org_id mismatch")
->>>>>>> d339ecc1
