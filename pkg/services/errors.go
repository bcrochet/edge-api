package services

// DeviceNotFoundError indicates the device was not found
type DeviceNotFoundError struct{}

func (e *DeviceNotFoundError) Error() string {
	return "Device was not found"
}

// UpdateNotFoundError indicates the update was not found
type UpdateNotFoundError struct{}

func (e *UpdateNotFoundError) Error() string {
	return "Update was not found"
}

// ImageNotFoundError indicates the image was not found
type ImageNotFoundError struct{}

func (e *ImageNotFoundError) Error() string {
	return "image is not found"
}

// AccountNotSet indicates the account was nil
type AccountNotSet struct{}

func (e *AccountNotSet) Error() string {
	return "Account is not set"
}

// IDMustBeInteger indicates the ID is required to be an integer value
type IDMustBeInteger struct{}

func (e *IDMustBeInteger) Error() string {
	return "ID needs to be an integer"
}

// ThirdPartyRepositoryNotFound indicates the Third Party Repository was not found
type ThirdPartyRepositoryNotFound struct{}

func (e *ThirdPartyRepositoryNotFound) Error() string {
	return "third party repository was not found"
}

// ImageVersionAlreadyExists indicates the updated image version was already present
type ImageVersionAlreadyExists struct{}

func (e *ImageVersionAlreadyExists) Error() string {
	return "updated image version already exists"
}

<<<<<<< HEAD
// DeviceGroupNotFound indicates the Third Party Repository was not found
type DeviceGroupNotFound struct{}

func (e *DeviceGroupNotFound) Error() string {
	return "device group was not found"
=======
// ImageSetAlreadyExists indicates the ImageSet attempting to be created already exists
type ImageSetAlreadyExists struct{}

func (e *ImageSetAlreadyExists) Error() string {
	return "image set already exists"
>>>>>>> 2c805590
}<|MERGE_RESOLUTION|>--- conflicted
+++ resolved
@@ -49,17 +49,16 @@
 	return "updated image version already exists"
 }
 
-<<<<<<< HEAD
 // DeviceGroupNotFound indicates the Third Party Repository was not found
 type DeviceGroupNotFound struct{}
 
 func (e *DeviceGroupNotFound) Error() string {
 	return "device group was not found"
-=======
+}
+
 // ImageSetAlreadyExists indicates the ImageSet attempting to be created already exists
 type ImageSetAlreadyExists struct{}
 
 func (e *ImageSetAlreadyExists) Error() string {
 	return "image set already exists"
->>>>>>> 2c805590
 }