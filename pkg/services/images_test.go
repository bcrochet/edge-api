--- conflicted
+++ resolved
@@ -194,10 +194,7 @@
 				result := db.DB.Save(imageSet)
 				Expect(result.Error).To(Not(HaveOccurred()))
 				previousImage := &models.Image{
-<<<<<<< HEAD
-=======
 					OrgID:        orgID,
->>>>>>> 9b56289c
 					Status:       models.ImageStatusSuccess,
 					Commit:       &models.Commit{RepoID: &uid, OrgID: orgID},
 					Version:      1,
@@ -206,12 +203,8 @@
 					ImageSetID:   &imageSet.ID,
 				}
 				image := &models.Image{
-<<<<<<< HEAD
-					Commit:       &models.Commit{OrgID: orgID},
-=======
 					OrgID:        orgID,
 					Commit:       &models.Commit{},
->>>>>>> 9b56289c
 					Distribution: "rhel-85",
 					OutputTypes:  []string{models.ImageTypeCommit},
 					Version:      2,
@@ -237,10 +230,7 @@
 				result := db.DB.Save(imageSet)
 				Expect(result.Error).To(Not(HaveOccurred()))
 				previousImage := &models.Image{
-<<<<<<< HEAD
-=======
 					OrgID:        orgID,
->>>>>>> 9b56289c
 					Status:       models.ImageStatusSuccess,
 					Commit:       &models.Commit{RepoID: &uid, OrgID: orgID},
 					Version:      1,
@@ -249,12 +239,8 @@
 					ImageSetID:   &imageSet.ID,
 				}
 				image := &models.Image{
-<<<<<<< HEAD
-					Commit:       &models.Commit{OrgID: orgID},
-=======
 					OrgID:        orgID,
 					Commit:       &models.Commit{},
->>>>>>> 9b56289c
 					OutputTypes:  []string{models.ImageTypeCommit},
 					Version:      2,
 					Distribution: "rhel-85",
@@ -287,10 +273,7 @@
 				result := db.DB.Save(imageSet)
 				Expect(result.Error).To(Not(HaveOccurred()))
 				previousImage := &models.Image{
-<<<<<<< HEAD
-=======
 					OrgID:        orgID,
->>>>>>> 9b56289c
 					Status:       models.ImageStatusSuccess,
 					Commit:       &models.Commit{RepoID: &uid, OrgID: orgID},
 					Version:      1,
@@ -299,12 +282,8 @@
 					ImageSetID:   &imageSet.ID,
 				}
 				image := &models.Image{
-<<<<<<< HEAD
-					Commit:       &models.Commit{OrgID: orgID},
-=======
 					OrgID:        orgID,
 					Commit:       &models.Commit{},
->>>>>>> 9b56289c
 					OutputTypes:  []string{models.ImageTypeCommit},
 					Version:      2,
 					Distribution: "rhel-90",
@@ -552,11 +531,7 @@
 				orgID := ""
 				err := services.ValidateAllImageReposAreFromOrgID(orgID, repos)
 				Expect(err).To(HaveOccurred())
-<<<<<<< HEAD
-				Expect(err).To(MatchError(new(services.ThirdPartyRepositoryInfoIsInvalid).Error()))
-=======
 				Expect(err).To(MatchError(new(services.OrgIDNotSet).Error()))
->>>>>>> 9b56289c
 			})
 			It("should validate the images with repos within same org_id", func() {
 				orgID := "00000"
