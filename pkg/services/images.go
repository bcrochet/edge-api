package services

import (
	"context"
	"crypto/sha256"
	"encoding/hex"
	"fmt"
	"io"
	"net/http"
	"os"
	"os/exec"
	"os/signal"
	"strconv"
	"sync"
	"syscall"
	"text/template"
	"time"

	"github.com/redhatinsights/edge-api/config"
	"github.com/redhatinsights/edge-api/pkg/clients/imagebuilder"
	"github.com/redhatinsights/edge-api/pkg/db"
	"github.com/redhatinsights/edge-api/pkg/errors"
	"github.com/redhatinsights/edge-api/pkg/models"
	"github.com/redhatinsights/edge-api/pkg/routes/common"
	log "github.com/sirupsen/logrus"

	"gorm.io/gorm"
)

// WaitGroup is the waitg roup for pending image builds
var WaitGroup sync.WaitGroup

// ImageServiceInterface defines the interface that helps handle
// the business logic of creating RHEL For Edge Images
type ImageServiceInterface interface {
	CreateImage(image *models.Image, account string) error
	UpdateImage(image *models.Image, previousImage *models.Image) error
	AddUserInfo(image *models.Image) error
	UpdateImageStatus(image *models.Image) (*models.Image, error)
	SetErrorStatusOnImage(err error, i *models.Image)
	CreateRepoForImage(i *models.Image) (*models.Repo, error)
	GetImageByID(id string) (*models.Image, error)
	GetUpdateInfo(image models.Image) ([]ImageUpdateAvailable, error)
	GetImageByOSTreeCommitHash(commitHash string) (*models.Image, error)
	CheckImageName(name, account string) (bool, error)
	RetryCreateImage(image *models.Image) error
}

// NewImageService gives a instance of the main implementation of a ImageServiceInterface
func NewImageService(ctx context.Context, log *log.Entry) ImageServiceInterface {
	return &ImageService{
		ctx:          ctx,
		imageBuilder: imagebuilder.InitClient(ctx, log),
		log:          log,
		repoBuilder:  NewRepoBuilder(ctx, log),
	}
}

// ImageService is the main implementation of a ImageServiceInterface
type ImageService struct {
	ctx context.Context
	log *log.Entry

	imageBuilder imagebuilder.ClientInterface
	repoBuilder  RepoBuilderInterface
}

// CreateImage creates an Image for an Account on Image Builder and on our database
func (s *ImageService) CreateImage(image *models.Image, account string) error {
	var imageSet models.ImageSet
	imageSet.Account = account
	imageSet.Name = image.Name
	imageSet.Version = image.Version
	set := db.DB.Create(&imageSet)
	if set.Error == nil {
		image.ImageSetID = &imageSet.ID
	}
	image, err := s.imageBuilder.ComposeCommit(image)
	if err != nil {
		return err
	}
	image.Account = account
	image.Commit.Account = account
	image.Commit.Status = models.ImageStatusBuilding
	image.Status = models.ImageStatusBuilding
	// TODO: Remove code when frontend is not using ImageType on the table
	if image.HasOutputType(models.ImageTypeInstaller) {
		image.ImageType = models.ImageTypeInstaller
	} else {
		image.ImageType = models.ImageTypeCommit
	}
	// TODO: End of remove block
	if image.HasOutputType(models.ImageTypeInstaller) {
		image.Installer.Status = models.ImageStatusCreated
		image.Installer.Account = image.Account
		tx := db.DB.Create(&image.Installer)
		if tx.Error != nil {
			return tx.Error
		}
	}
	tx := db.DB.Create(&image.Commit)
	if tx.Error != nil {
		return tx.Error
	}
	tx = db.DB.Create(&image)
	if tx.Error != nil {
		return tx.Error
	}

	go s.postProcessImage(image.ID)

	return nil
}

// UpdateImage updates an image, adding a new version of this image to an imageset
func (s *ImageService) UpdateImage(image *models.Image, previousImage *models.Image) error {
	if previousImage == nil {
		return new(ImageNotFoundError)
	}
	if previousImage.Status == models.ImageStatusSuccess {
		// Previous image was built sucessfully
		var currentImageSet models.ImageSet
		result := db.DB.Where("Id = ?", previousImage.ImageSetID).First(&currentImageSet)
		if result.Error != nil {
			return result.Error
		}
		currentImageSet.Version = currentImageSet.Version + 1
		image.ImageSetID = previousImage.ImageSetID
		if err := db.DB.Save(currentImageSet).Error; err != nil {
			return result.Error
		}
		if image.Commit.OSTreeParentCommit == "" {
			if previousImage.Commit.OSTreeParentCommit != "" {
				image.Commit.OSTreeParentCommit = previousImage.Commit.OSTreeParentCommit
			} else {
				var repo *RepoService
				repoURL, err := repo.GetRepoByID(previousImage.Commit.RepoID)
				if err != nil {
					err := errors.NewBadRequest(fmt.Sprintf("Commit Repo wasn't found in the database: #%v", image.Commit.ID))
					return err
				}
				image.Commit.OSTreeParentCommit = repoURL.URL
			}
		}
		if image.Commit.OSTreeRef == "" {
			if previousImage.Commit.OSTreeRef != "" {
				image.Commit.OSTreeRef = previousImage.Commit.OSTreeRef
			} else {
				image.Commit.OSTreeRef = config.Get().DefaultOSTreeRef
			}
		}
	} else {
		// Previous image was not built sucessfully
		s.log.WithField("previousImageID", previousImage.ID).Info("Creating an update based on a image with a status that is not success")
	}
	image, err := s.imageBuilder.ComposeCommit(image)
	if err != nil {
		return err
	}
	image.Account = previousImage.Account
	image.Commit.Account = previousImage.Account
	image.Commit.Status = models.ImageStatusBuilding
	image.Status = models.ImageStatusBuilding
	// TODO: Remove code when frontend is not using ImageType on the table
	if image.HasOutputType(models.ImageTypeInstaller) {
		image.ImageType = models.ImageTypeInstaller
	} else {
		image.ImageType = models.ImageTypeCommit
	}
	// TODO: End of remove block
	if image.HasOutputType(models.ImageTypeInstaller) {
		image.Installer.Status = models.ImageStatusCreated
		image.Installer.Account = image.Account
		tx := db.DB.Create(&image.Installer)
		if tx.Error != nil {
			return tx.Error
		}
	}
	tx := db.DB.Create(&image.Commit)
	if tx.Error != nil {
		return tx.Error
	}
	tx = db.DB.Create(&image)
	if tx.Error != nil {
		return tx.Error
	}

	s.log = s.log.WithFields(log.Fields{"imageID": image.ID, "commitID": image.Commit.ID})
	go s.postProcessImage(image.ID)

	return nil
}

func (s *ImageService) postProcessInstaller(i *models.Image) error {
	s.log.Debug("Post processing installer")
	i, err := s.imageBuilder.ComposeInstaller(i)
	if err != nil {
		return err
	}
	i.Installer.Status = models.ImageStatusBuilding
	tx := db.DB.Save(&i.Installer)
	if tx.Error != nil {
		s.log.WithField("error", err.Error()).Error("Error setting installer building status")
		return err
	}
	for {
		i, err := s.UpdateImageStatus(i)
		if err != nil {
			s.log.WithField("error", err.Error()).Error("Update image status error")
			return err
		}
		if i.Installer.Status != models.ImageStatusBuilding {
			break
		}
		time.Sleep(1 * time.Minute)
	}

	if i.Installer.Status == models.ImageStatusSuccess {
		err = s.AddUserInfo(i)
		if err != nil {
			s.log.WithField("error", err.Error()).Error("Kickstart file injection failed")
			return err
		}
	}
	return nil
}

func (s *ImageService) postProcessCommit(image *models.Image) error {
	s.log.Debug("Post processing commit")
	for {
		i, err := s.UpdateImageStatus(image)
		if err != nil {
			s.log.WithField("error", err.Error()).Error("Update image status error")
			return err
		}
		if i.Commit.Status != models.ImageStatusBuilding {
			break
		}
		time.Sleep(1 * time.Minute)
	}

	if image.Commit.Status == models.ImageStatusSuccess {
		i, err := s.imageBuilder.GetMetadata(image)
		if err != nil {
			s.log.WithField("error", err.Error()).Error("Failed getting metadata from image builder")
			s.SetErrorStatusOnImage(err, i)
			return err
		}

		_, err = s.CreateRepoForImage(image)
		if err != nil {
			s.log.WithField("error", err.Error()).Error("Failed creating repo for image")
			return err
		}
	}
	return nil
}

func (s *ImageService) setFinalImageStatus(i *models.Image) error {
	// image status can be success if all output types are successful
	// if any status are not final (success/error) then sets to error
	// image status is error if any output status is error
	success := true
	for _, out := range i.OutputTypes {
		if out == models.ImageTypeCommit {
			if i.Commit == nil || i.Commit.Status != models.ImageStatusSuccess {
				success = false
			}
			if i.Commit.Status == models.ImageStatusBuilding {
				success = false
				i.Commit.Status = models.ImageStatusError
				db.DB.Save(i.Commit)
			}
		}
		if out == models.ImageTypeInstaller {
			if i.Installer == nil || i.Installer.Status != models.ImageStatusSuccess {
				success = false
			}
			if i.Installer.Status == models.ImageStatusBuilding {
				success = false
				i.Installer.Status = models.ImageStatusError
				db.DB.Save(i.Installer)
			}
		}
	}

	if success {
		i.Status = models.ImageStatusSuccess
	} else {
		i.Status = models.ImageStatusError
	}

	tx := db.DB.Save(i)
	return tx.Error
}

// Every log message in this method already has commit id and image id injected
func (s *ImageService) postProcessImage(id uint) {
	s.log.Debug("Post processing image")
	var i *models.Image
	db.DB.Joins("Commit").Joins("Installer").First(&i, id)

	WaitGroup.Add(1) // Processing one image
	defer func() {
		WaitGroup.Done() // Done with one image (successfuly or not)
		s.log.Debug("Done with one image - successfuly or not")
		if err := recover(); err != nil {
			s.log.Fatalf("%s", err)
		}
	}()
	go func(i *models.Image) {
		sigint := make(chan os.Signal, 1)
		signal.Notify(sigint, os.Interrupt, syscall.SIGTERM)
		sig := <-sigint
		// Reload image to get updated status
		db.DB.Joins("Commit").Joins("Installer").First(&i, i.ID)
		if i.Status == models.ImageStatusBuilding {
			s.log.WithField("signal", sig).Info("Captured signal marking image as error", sig)
			s.SetErrorStatusOnImage(nil, i)
			WaitGroup.Done()
		}
	}(i)

	err := s.postProcessCommit(i)
	if err != nil {
		s.SetErrorStatusOnImage(err, i)
		s.log.WithField("error", err.Error()).Fatal("Failed creating commit for image")
	}

	if i.Commit.Status == models.ImageStatusSuccess {
		s.log.Debug("Commit is successful")
		// TODO: We need to discuss this whole thing post-July deliverable
		if i.HasOutputType(models.ImageTypeInstaller) {
			err = s.postProcessInstaller(i)
			if err != nil {
				s.SetErrorStatusOnImage(err, i)
				s.log.WithField("error", err.Error()).Fatal("Failed creating installer for image")
			}
		} else {
			// Cleaning up possible non nil installers if doesnt have output type installer
			i.Installer = nil
		}
	}
	s.log.Debug("Setting final image status")
	err = s.setFinalImageStatus(i)
	if err != nil {
		s.log.WithField("error", err.Error()).Fatal("Couldn't set final image status")
	}
	s.log.Debug("Post processing image is done")
}

// CreateRepoForImage creates the OSTree repo to host that image
func (s *ImageService) CreateRepoForImage(i *models.Image) (*models.Repo, error) {
	s.log.Infof("Creating OSTree repo.")
	repo := &models.Repo{
		Status: models.RepoStatusBuilding,
	}
	tx := db.DB.Create(repo)
	if tx.Error != nil {
		return nil, tx.Error
	}
	s.log = s.log.WithField("repoID", repo.ID)
	s.log.Debug("OSTree repo is created on the database")

	i.Commit.Repo = repo
	i.Commit.RepoID = &repo.ID

	tx = db.DB.Save(i.Commit)
	if tx.Error != nil {
		return nil, tx.Error
	}
	log.Debug("OSTree repo was saved to commit")

	repo, err := s.repoBuilder.ImportRepo(repo)
	if err != nil {
		return nil, err
	}
	log.Infof("OSTree repo is ready")

	return repo, nil
}

// SetErrorStatusOnImage is a helper functions that sets the error status on images
func (s *ImageService) SetErrorStatusOnImage(err error, i *models.Image) {
	if i.Status != models.ImageStatusError {
		i.Status = models.ImageStatusError
		tx := db.DB.Save(i)
		s.log.Debug("Image saved with error status")
		if tx.Error != nil {
			s.log.Error(tx.Error)
			panic(tx.Error)
		}
		if i.Commit != nil {
			i.Commit.Status = models.ImageStatusError
			tx := db.DB.Save(i.Commit)
			if tx.Error != nil {
				s.log.Error(tx.Error)
				panic(tx.Error)
			}
		}
		if i.Installer != nil {
			i.Installer.Status = models.ImageStatusError
			tx := db.DB.Save(i.Installer)
			if tx.Error != nil {
				s.log.Error(tx.Error)
				panic(tx.Error)
			}
		}
		if err != nil {
			s.log.Error(err)
			panic(err)
		}
	}
}

// AddUserInfo downloads the ISO
// injects the kickstart with username and ssh key
// and then re-uploads the ISO into our bucket
func (s *ImageService) AddUserInfo(image *models.Image) error {
	// Absolute path for manipulating ISO's
	destPath := "/var/tmp/"

	downloadURL := image.Installer.ImageBuildISOURL
	sshKey := image.Installer.SSHKey
	username := image.Installer.Username
	// Files that will be used to modify the ISO and will be cleaned
	imageName := destPath + image.Name
	kickstart := fmt.Sprintf("%sfinalKickstart-%s_%d.ks", destPath, image.Account, image.ID)

	err := s.downloadISO(imageName, downloadURL)
	if err != nil {
		return fmt.Errorf("error downloading ISO file :: %s", err.Error())
	}

	err = s.addSSHKeyToKickstart(sshKey, username, kickstart)
	if err != nil {
		return fmt.Errorf("error adding ssh key to kickstart file :: %s", err.Error())
	}

	err = s.exeInjectionScript(kickstart, imageName, image.ID)
	if err != nil {
		return fmt.Errorf("error execuiting fleetkick script :: %s", err.Error())
	}

	err = s.calculateChecksum(imageName, image)
	if err != nil {
		return fmt.Errorf("error calculating checksum for ISO :: %s", err.Error())
	}

	err = s.uploadISO(image, imageName)
	if err != nil {
		return fmt.Errorf("error uploading ISO :: %s", err.Error())
	}

	err = s.cleanFiles(kickstart, imageName, image.ID)
	if err != nil {
		return fmt.Errorf("error cleaning files :: %s", err.Error())
	}

	return nil
}

// UnameSSH is the template struct for username and ssh key
type UnameSSH struct {
	Sshkey   string
	Username string
}

// Adds user provided ssh key to the kickstart file.
func (s *ImageService) addSSHKeyToKickstart(sshKey string, username string, kickstart string) error {
	cfg := config.Get()

	td := UnameSSH{sshKey, username}

	log.Infof("Opening file %s", cfg.TemplatesPath)
	t, err := template.ParseFiles(cfg.TemplatesPath + "templateKickstart.ks")
	if err != nil {
		return err
	}

	log.Infof("Creating file %s", kickstart)
	file, err := os.Create(kickstart)
	if err != nil {
		return err
	}

	log.Infof("Injecting username %s and key %s into template", username, sshKey)
	err = t.Execute(file, td)
	if err != nil {
		return err
	}
	file.Close()

	return nil
}

// Download created ISO into the file system.
func (s *ImageService) downloadISO(isoName string, url string) error {
	log.Infof("Creating iso %s", isoName)
	iso, err := os.Create(isoName)
	if err != nil {
		return err
	}
	defer iso.Close()

	log.Infof("Downloading ISO %s", url)
	res, err := http.Get(url)
	if err != nil {
		return err
	}
	defer res.Body.Close()

	_, err = io.Copy(iso, res.Body)
	if err != nil {
		return err
	}

	return nil
}

// Upload finished ISO to S3
func (s *ImageService) uploadISO(image *models.Image, imageName string) error {

	uploadPath := fmt.Sprintf("%s/isos/%s.iso", image.Account, image.Name)
	filesService := NewFilesService()
	url, err := filesService.GetUploader().UploadFile(imageName, uploadPath)

	if err != nil {
		return fmt.Errorf("error uploading the ISO :: %s :: %s", uploadPath, err.Error())
	}

	image.Installer.ImageBuildISOURL = url
	tx := db.DB.Save(&image.Installer)
	if tx.Error != nil {
		return tx.Error
	}
	return nil
}

// Remove edited kickstart after use.
func (s *ImageService) cleanFiles(kickstart string, isoName string, imageID uint) error {
	err := os.Remove(kickstart)
	if err != nil {
		return err
	}
	log.Info("Kickstart file " + kickstart + " removed!")

	err = os.Remove(isoName)
	if err != nil {
		return err
	}
	log.Info("ISO file " + isoName + " removed!")

	workDir := fmt.Sprintf("/var/tmp/workdir%d", imageID)
	err = os.RemoveAll(workDir)
	if err != nil {
		return err
	}
	log.Info("work dir file " + workDir + " removed!")

	return nil
}

// UpdateImageStatus updates the status of an commit and/or installer based on Image Builder's status
func (s *ImageService) UpdateImageStatus(image *models.Image) (*models.Image, error) {
	if image.Commit.Status == models.ImageStatusBuilding {
		image, err := s.imageBuilder.GetCommitStatus(image)
		if err != nil {
			return image, err
		}
		if image.Commit.Status != models.ImageStatusBuilding {
			tx := db.DB.Save(&image.Commit)
			if tx.Error != nil {
				return image, tx.Error
			}
		}
	}
	if image.Installer != nil && image.Installer.Status == models.ImageStatusBuilding {
		image, err := s.imageBuilder.GetInstallerStatus(image)
		if err != nil {
			return image, err
		}
		if image.Installer.Status != models.ImageStatusBuilding {
			tx := db.DB.Save(&image.Installer)
			if tx.Error != nil {
				return image, tx.Error
			}
		}
	}
	if image.Status != models.ImageStatusBuilding {
		tx := db.DB.Save(&image)
		if tx.Error != nil {
			return image, tx.Error
		}
	}
	return image, nil
}

// CheckImageName returns false if the image doesnt exist and true if the image exists
func (s *ImageService) CheckImageName(name, account string) (bool, error) {
	var imageFindByName *models.Image
	result := db.DB.Where("name = ? AND account = ?", name, account).First(&imageFindByName)
	if result.Error != nil {
		if result.Error == gorm.ErrRecordNotFound {
			return false, nil
		}
		return false, result.Error
	}
	return imageFindByName != nil, nil
}

// Inject the custom kickstart into the iso via script.
func (s *ImageService) exeInjectionScript(kickstart string, image string, imageID uint) error {
	fleetBashScript := "/usr/local/bin/fleetkick.sh"
	workDir := fmt.Sprintf("/var/tmp/workdir%d", imageID)
	err := os.Mkdir(workDir, 0755)
	if err != nil {
		return err
	}

	cmd := exec.Command(fleetBashScript, kickstart, image, image, workDir)
	output, err := cmd.Output()
	if err != nil {
		return err
	}
	log.Infof("fleetkick output: %s\n", output)
	return nil
}

// Calculate the checksum of the final ISO.
func (s *ImageService) calculateChecksum(isoPath string, image *models.Image) error {
	log.Infof("Calculating sha256 checksum for ISO %s", isoPath)

	fh, err := os.Open(isoPath)
	if err != nil {
		return err
	}
	defer fh.Close()

	sumCalculator := sha256.New()
	_, err = io.Copy(sumCalculator, fh)
	if err != nil {
		return err
	}

	image.Installer.Checksum = hex.EncodeToString(sumCalculator.Sum(nil))
	log.Infof("Checksum (sha256): %s", image.Installer.Checksum)
	tx := db.DB.Save(&image.Installer)
	if tx.Error != nil {
		return tx.Error
	}

	return nil
}

func addImageExtraData(image *models.Image) (*models.Image, error) {
	if image.InstallerID != nil {
		result := db.DB.First(&image.Installer, image.InstallerID)
		if result.Error != nil {
			return nil, result.Error
		}
	}
	err := db.DB.Model(image).Association("Packages").Find(&image.Packages)
	if err != nil {
		return nil, err
	}
	return image, nil
}

// GetImageByID retrieves an image by its identifier
func (s *ImageService) GetImageByID(imageID string) (*models.Image, error) {
	var image models.Image
	account, err := common.GetAccountFromContext(s.ctx)
	if err != nil {
		return nil, new(AccountNotSet)
	}
	id, err := strconv.Atoi(imageID)
	if err != nil {
		return nil, new(IDMustBeInteger)
	}
	result := db.DB.Preload("Commit.Repo").Preload("Commit.InstalledPackages").Where("images.account = ?", account).Joins("Commit").First(&image, id)
	if result.Error != nil {
		return nil, new(ImageNotFoundError)
	}
	return addImageExtraData(&image)
}

// GetImageByOSTreeCommitHash retrieves an image by its ostree commit hash
func (s *ImageService) GetImageByOSTreeCommitHash(commitHash string) (*models.Image, error) {
	var image models.Image
	account, err := common.GetAccountFromContext(s.ctx)
	if err != nil {
		return nil, new(AccountNotSet)
	}
	result := db.DB.Where("images.account = ? and os_tree_commit = ?", account, commitHash).Joins("Commit").First(&image)
	if result.Error != nil {
		return nil, new(ImageNotFoundError)
	}
	return addImageExtraData(&image)
}

// RetryCreateImage retries the whole post process of the image creation
func (s *ImageService) RetryCreateImage(image *models.Image) error {
	s.log = s.log.WithFields(log.Fields{"imageID": image.ID, "commitID": image.Commit.ID})
	// recompose commit
	image, err := s.imageBuilder.ComposeCommit(image)
	if err != nil {
		s.log.Error("Failed recomposing commit")
		return err
	}
	err = s.setBuildingStatusOnImageToRetryBuild(image)
	if err != nil {
		s.log.Error("Failed setting image status")
		return nil
	}
	go s.postProcessImage(image.ID)
	return nil
}

func (s *ImageService) setBuildingStatusOnImageToRetryBuild(image *models.Image) error {
	image.Status = models.ImageStatusBuilding
	if image.Commit != nil {
		image.Commit.Status = models.ImageStatusBuilding
		// Repo will be recreated from scratch, its safer and simpler as this stage
		if image.Commit.Repo != nil {
			image.Commit.Repo = nil
			tx := db.DB.Save(image.Commit.Repo)
			if tx.Error != nil {
				return tx.Error
			}
		}
		tx := db.DB.Save(image.Commit)
		if tx.Error != nil {
			return tx.Error
		}
	}
	if image.Installer != nil {
		image.Installer.Status = models.ImageStatusCreated
		tx := db.DB.Save(image.Installer)
		if tx.Error != nil {
			return tx.Error
		}
	}
	tx := db.DB.Save(image)
	if tx.Error != nil {
		return tx.Error
	}
	return nil
}
<<<<<<< HEAD

=======
>>>>>>> 1844a696
func uploadTarRepo(account, imageName string, repoID int) (string, error) {
	log.Infof(":: uploadTarRepo Started ::\n")
	uploadPath := fmt.Sprintf("%s/tar/%v/%s", account, repoID, imageName)
	filesService := NewFilesService()
	url, err := filesService.GetUploader().UploadFile(imageName, uploadPath)

	if err != nil {
		return "error", fmt.Errorf("error uploading the Tar :: %s :: %s", uploadPath, err.Error())
	}
	log.Infof(":: uploadTarRepo Finish ::\n")

	return url, nil
}

//GetUpdateInfo return package info when has an update to the image
func (s *ImageService) GetUpdateInfo(image models.Image) ([]ImageUpdateAvailable, error) {
	var images []models.Image
	var imageDiff []ImageUpdateAvailable
	updates := db.DB.Where("Image_set_id = ? and Images.Status = ? and Images.Id < ?",
		image.ImageSetID, models.ImageStatusSuccess, image.ID).Joins("Commit").
		Order("Images.updated_at desc").Find(&images)

	if updates.Error != nil {
		return nil, new(UpdateNotFoundError)
	}
	if updates.RowsAffected == 0 {
		return nil, nil
	}

	for _, upd := range images {
		db.DB.First(&upd.Commit, upd.CommitID)
		db.DB.Model(&upd.Commit).Association("InstalledPackages").Find(&upd.Commit.InstalledPackages)
		db.DB.Model(&upd).Association("Packages").Find(&upd.Packages)
		var delta ImageUpdateAvailable
		diff := getDiffOnUpdate(image, upd)
		upd.Commit.InstalledPackages = nil // otherwise the frontend will get the whole list of installed packages
		delta.Image = upd
		delta.PackageDiff = diff
		imageDiff = append(imageDiff, delta)
	}
	return imageDiff, nil
}<|MERGE_RESOLUTION|>--- conflicted
+++ resolved
@@ -747,10 +747,6 @@
 	}
 	return nil
 }
-<<<<<<< HEAD
-
-=======
->>>>>>> 1844a696
 func uploadTarRepo(account, imageName string, repoID int) (string, error) {
 	log.Infof(":: uploadTarRepo Started ::\n")
 	uploadPath := fmt.Sprintf("%s/tar/%v/%s", account, repoID, imageName)
