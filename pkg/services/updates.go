package services

import (
	"context"
	"encoding/json"
	"fmt"
	"io"
	"net/http"
	"os"
	"os/signal"
	"strconv"
	"strings"
	"syscall"
	"text/template"
	"time"

	"github.com/redhatinsights/edge-api/config"
	"github.com/redhatinsights/edge-api/pkg/clients/playbookdispatcher"
	"github.com/redhatinsights/edge-api/pkg/db"
	"github.com/redhatinsights/edge-api/pkg/models"
	log "github.com/sirupsen/logrus"
)

// UpdateServiceInterface defines the interface that helps
// handle the business logic of sending updates to a edge device
type UpdateServiceInterface interface {
	CreateUpdate(id uint) (*models.UpdateTransaction, error)
	GetUpdatePlaybook(update *models.UpdateTransaction) (io.ReadCloser, error)
	GetUpdateTransactionsForDevice(device *models.Device) (*[]models.UpdateTransaction, error)
	ProcessPlaybookDispatcherRunEvent(message []byte) error
	WriteTemplate(templateInfo TemplateRemoteInfo, account string) (string, error)
}

// NewUpdateService gives a instance of the main implementation of a UpdateServiceInterface
func NewUpdateService(ctx context.Context) UpdateServiceInterface {
	return &UpdateService{
		Context:       ctx,
		FilesService:  NewFilesService(),
		RepoBuilder:   NewRepoBuilder(ctx, log.NewEntry(log.StandardLogger())),
		WaitForReboot: time.Minute * 5,
	}
}

// UpdateService is the main implementation of a UpdateServiceInterface
type UpdateService struct {
	Context       context.Context
	RepoBuilder   RepoBuilderInterface
	FilesService  FilesService
	WaitForReboot time.Duration
}

type playbooks struct {
	GoTemplateRemoteName string
	GoTemplateGpgVerify  string
	OstreeRemoteName     string
	OstreeGpgVerify      string
	OstreeGpgKeypath     string
	FleetInfraEnv        string
	UpdateNumber         string
	RepoURL              string
}

// TemplateRemoteInfo the values to playbook
type TemplateRemoteInfo struct {
	RemoteName          string
	RemoteURL           string
	ContentURL          string
	GpgVerify           string
	UpdateTransactionID uint
}

// PlaybookDispatcherEventPayload belongs to PlaybookDispatcherEvent
type PlaybookDispatcherEventPayload struct {
	ID            string `json:"id"`
	Account       string `json:"account"`
	Recipient     string `json:"recipient"`
	CorrelationID string `json:"correlation_id"`
	Service       string `json:"service"`
	URL           string `json:"url"`
	Labels        struct {
		ID      string `json:"id"`
		StateID string `json:"state_id"`
	} `json:"labels"`
	Status    string    `json:"status"`
	Timeout   int       `json:"timeout"`
	CreatedAt time.Time `json:"created_at"`
	UpdatedAt time.Time `json:"updated_at"`
}

// PlaybookDispatcherEvent is the event that gets sent to the Kafka broker when a update finishes
type PlaybookDispatcherEvent struct {
	EventType string                         `json:"event_type"`
	Payload   PlaybookDispatcherEventPayload `json:"payload"`
}

// CreateUpdate is the function that creates an update transaction
func (s *UpdateService) CreateUpdate(id uint) (*models.UpdateTransaction, error) {
	var update *models.UpdateTransaction
	db.DB.Preload("DispatchRecords").Preload("Devices").Joins("Commit").Joins("Repo").Find(&update, id)
	update.Status = models.UpdateStatusBuilding
	db.DB.Save(&update)

	WaitGroup.Add(1) // Processing one update
	defer func() {
		WaitGroup.Done() // Done with one update (successfuly or not)
		log.Debug("Done with one update - successfuly or not")
		if err := recover(); err != nil {
			log.Fatalf("%s", err)
		}
	}()
	go func(update *models.UpdateTransaction) {
		sigint := make(chan os.Signal, 1)
		signal.Notify(sigint, os.Interrupt, syscall.SIGTERM)
		sig := <-sigint
		// Reload update to get updated status
		db.DB.First(&update, update.ID)
		if update.Status == models.UpdateStatusBuilding {
			log.WithFields(log.Fields{
				"signal":   sig,
				"updateID": update.ID,
			}).Info("Captured signal marking update as error")
			update.Status = models.UpdateStatusError
			tx := db.DB.Save(update)
			if tx.Error != nil {
				log.Fatalf("Error saving update: %s", tx.Error.Error())
			}
			WaitGroup.Done()
		}
	}(update)

	update, err := s.RepoBuilder.BuildUpdateRepo(id)
	if err != nil {
		db.DB.First(&update, id)
		update.Status = models.UpdateStatusError
		db.DB.Save(update)
		log.Error(err)
		return nil, err
	}

	var remoteInfo TemplateRemoteInfo
	remoteInfo.RemoteURL = update.Repo.URL
	remoteInfo.RemoteName = "rhel-edge"
	remoteInfo.ContentURL = update.Repo.URL
	remoteInfo.UpdateTransactionID = update.ID
	remoteInfo.GpgVerify = "false"
	playbookURL, err := s.WriteTemplate(remoteInfo, update.Account)
	if err != nil {
		update.Status = models.UpdateStatusError
		db.DB.Save(update)
		log.Error(err)
		return nil, err
	}
	// 3. Loop through all devices in UpdateTransaction
	dispatchRecords := update.DispatchRecords
	for _, device := range update.Devices {
		// Create new &DispatcherPayload{}
		payloadDispatcher := playbookdispatcher.DispatcherPayload{
			Recipient:   device.RHCClientID,
			PlaybookURL: playbookURL,
			Account:     update.Account,
		}
		log.Infof("Call Execute Dispatcher: : %#v", payloadDispatcher)
		client := playbookdispatcher.InitClient(s.Context)
		exc, err := client.ExecuteDispatcher(payloadDispatcher)

		if err != nil {
			log.Errorf("Error on playbook-dispatcher execution: %#v ", err)
			update.Status = models.UpdateStatusError
			db.DB.Save(update)
			return nil, err
		}
		for _, excPlaybook := range exc {
			if excPlaybook.StatusCode == http.StatusCreated {
				device.Connected = true
				dispatchRecord := &models.DispatchRecord{
					Device:               &device,
					PlaybookURL:          playbookURL,
					Status:               models.DispatchRecordStatusCreated,
					PlaybookDispatcherID: excPlaybook.PlaybookDispatcherID,
				}
				dispatchRecords = append(dispatchRecords, *dispatchRecord)
			} else {
				device.Connected = false
				dispatchRecord := &models.DispatchRecord{
					Device:      &device,
					PlaybookURL: playbookURL,
					Status:      models.DispatchRecordStatusError,
				}
				dispatchRecords = append(dispatchRecords, *dispatchRecord)
			}
			db.DB.Save(&device)
		}
		update.DispatchRecords = dispatchRecords
		tx := db.DB.Save(&update)
		if tx.Error != nil {
			log.Errorf("Error saving update: %s ", tx.Error.Error())
			return nil, err
		}
	}

	log.Infof("Update was finished for :: %d", update.ID)
	return update, nil
}

// GetUpdatePlaybook is the function that returns the path to an update playbook
func (s *UpdateService) GetUpdatePlaybook(update *models.UpdateTransaction) (io.ReadCloser, error) {
	fname := fmt.Sprintf("playbook_dispatcher_update_%s_%d.yml", update.Account, update.ID)
	path := fmt.Sprintf("%s/playbooks/%s", update.Account, fname)
	return s.FilesService.GetFile(path)
}

func (s *UpdateService) getPlaybookURL(updateID uint) string {
	cfg := config.Get()
	url := fmt.Sprintf("%s/api/edge/v1/updates/%d/update-playbook.yml",
		cfg.EdgeAPIBaseURL, updateID)
	return url
}

<<<<<<< HEAD
// WriteTemplate is the function that writes template to be executed
=======
// WriteTemplate is the function that writes the template to a file
>>>>>>> 2b29254c
func (s *UpdateService) WriteTemplate(templateInfo TemplateRemoteInfo, account string) (string, error) {
	cfg := config.Get()
	filePath := cfg.TemplatesPath
	templateName := "template_playbook_dispatcher_ostree_upgrade_payload.yml"
	templateContents, err := template.New(templateName).Delims("@@", "@@").ParseFiles(filePath + templateName)
	if err != nil {
		log.Errorf("Error parsing playbook template  :: %s", err.Error())
		return "", err
	}
	var envName string
	if strings.Contains(cfg.BucketName, "-prod") || strings.Contains(cfg.BucketName, "-stage") || strings.Contains(cfg.BucketName, "-perf") {
		bucketNameSplit := strings.Split(cfg.BucketName, "-")
		envName = bucketNameSplit[len(bucketNameSplit)-1]
	} else {
		envName = "dev"
	}
	templateData := playbooks{
		GoTemplateRemoteName: templateInfo.RemoteName,
		FleetInfraEnv:        envName,
		UpdateNumber:         strconv.FormatUint(uint64(templateInfo.UpdateTransactionID), 10),
		RepoURL:              "https://{{ s3_buckets[fleet_infra_env] | default('rh-edge-tarballs-prod') }}.s3.us-east-1.amazonaws.com/{{ update_number }}/upd/{{ update_number }}/repo",
	}

	fname := fmt.Sprintf("playbook_dispatcher_update_%s_%d.yml", account, templateInfo.UpdateTransactionID)
	tmpfilepath := fmt.Sprintf("/tmp/%s", fname)
	f, err := os.Create(tmpfilepath)
	if err != nil {
		log.Errorf("Error creating file: %s", err.Error())
		return "", err
	}
	err = templateContents.Execute(f, templateData)
	if err != nil {
		log.Errorf("Error executing template: %s ", err.Error())
		return "", err
	}

	uploadPath := fmt.Sprintf("%s/playbooks/%s", account, fname)
	playbookURL, err := s.FilesService.GetUploader().UploadFile(tmpfilepath, uploadPath)
	if err != nil {
		log.Errorf("Error uploading file to S3: %s ", err.Error())
		return "", err
	}
	log.Infof("Template file uploaded to S3, URL: %s", playbookURL)
	err = os.Remove(tmpfilepath)
	if err != nil {
		// TODO: Fail silently, find a way to create alerts based on this log
		// The container will end up out of space if we don't fix it in the long run.
		log.Errorf("Error deleting temp file: %s ", err.Error())
	}
	playbookURL = s.getPlaybookURL(templateInfo.UpdateTransactionID)
	log.Infof("Proxied playbook URL: %s", playbookURL)
	log.Infof("::WriteTemplate: ENDs")
	return playbookURL, nil
}

// GetUpdateTransactionsForDevice returns all update transactions for a given device
func (s *UpdateService) GetUpdateTransactionsForDevice(device *models.Device) (*[]models.UpdateTransaction, error) {
	var updates []models.UpdateTransaction
	result := db.DB.
		Table("update_transactions").
		Joins(
			`JOIN updatetransaction_devices ON update_transactions.id = updatetransaction_devices.update_transaction_id`).
		Where(`updatetransaction_devices.device_id = ?`,
			device.ID,
		).Group("id").Order("id").Find(&updates)
	if result.Error != nil {
		return nil, result.Error
	}
	return &updates, nil
}

// Status defined by https://github.com/RedHatInsights/playbook-dispatcher/blob/master/schema/run.event.yaml
const (
	// PlaybookStatusRunning is the status when a playbook is still running
	PlaybookStatusRunning = "running"
	// PlaybookStatusSuccess is the status when a playbook has run successfully
	PlaybookStatusSuccess = "success"
	// PlaybookStatusFailure is the status when a playbook execution fails
	PlaybookStatusFailure = "failure"
	// PlaybookStatusFailure is the status when a playbook execution times out
	PlaybookStatusTimeout = "timeout"
)

// ProcessPlaybookDispatcherRunEvent is the method that processes messages from playbook dispatcher to set update statuses
func (s *UpdateService) ProcessPlaybookDispatcherRunEvent(message []byte) error {
	var e *PlaybookDispatcherEvent
	err := json.Unmarshal(message, &e)
	if err != nil {
		return err
	}
	log := log.WithFields(log.Fields{
		"PlaybookDispatcherID": e.Payload.ID,
		"Status":               e.Payload.Status,
	})
	if e.Payload.Status == PlaybookStatusRunning {
		log.Debug("Playbook is running - waiting for next messages")
		return nil
	} else if e.Payload.Status == PlaybookStatusSuccess {
		log.Debug("The playbook was applied successfully. Waiting two minutes for reboot before setting status to success.")
		time.Sleep(s.WaitForReboot)
	}

	var dispatchRecord models.DispatchRecord
	result := db.DB.Where(&models.DispatchRecord{PlaybookDispatcherID: e.Payload.ID}).First(&dispatchRecord)
	if result.Error != nil {
		return result.Error
	}

	if e.Payload.Status == PlaybookStatusFailure || e.Payload.Status == PlaybookStatusTimeout {
		dispatchRecord.Status = models.DispatchRecordStatusError
	} else if e.Payload.Status == PlaybookStatusSuccess {
		// TODO: We might wanna check if it's really success by checking the running hash on the device here
		dispatchRecord.Status = models.DispatchRecordStatusComplete
	} else if e.Payload.Status == PlaybookStatusRunning {
		dispatchRecord.Status = models.DispatchRecordStatusRunning
	} else {
		dispatchRecord.Status = models.DispatchRecordStatusError
		log.Fatal("Playbook status is not on the json schema for this event")
	}
	result = db.DB.Save(&dispatchRecord)
	if result.Error != nil {
		return result.Error
	}

	return s.SetUpdateStatusBasedOnDispatchRecord(dispatchRecord)
}

// SetUpdateStatusBasedOnDispatchRecord is the function that, given a dispatch record, finds the update transaction related to and update its status if necessary
func (s *UpdateService) SetUpdateStatusBasedOnDispatchRecord(dispatchRecord models.DispatchRecord) error {
	var update models.UpdateTransaction
	allSuccess := true
	result := db.DB.Preload("DispatchRecords").
		Table("update_transactions").
		Joins(
			`JOIN updatetransaction_dispatchrecords ON update_transactions.id = updatetransaction_dispatchrecords.update_transaction_id`).
		Where(`updatetransaction_dispatchrecords.dispatch_record_id = ?`,
			dispatchRecord.ID,
		).First(&update)
	if result.Error != nil {
		allSuccess = false
		update.Status = models.UpdateStatusError
		return result.Error
	}

	for _, d := range update.DispatchRecords {
		if d.Status != models.DispatchRecordStatusComplete {
			allSuccess = false
		}
		if d.Status == models.DispatchRecordStatusError {
			update.Status = models.UpdateStatusError
			break
		}
	}

	if allSuccess {
		update.Status = models.UpdateStatusSuccess
	}
	result = db.DB.Save(&update)
	return result.Error
}<|MERGE_RESOLUTION|>--- conflicted
+++ resolved
@@ -216,11 +216,7 @@
 	return url
 }
 
-<<<<<<< HEAD
-// WriteTemplate is the function that writes template to be executed
-=======
 // WriteTemplate is the function that writes the template to a file
->>>>>>> 2b29254c
 func (s *UpdateService) WriteTemplate(templateInfo TemplateRemoteInfo, account string) (string, error) {
 	cfg := config.Get()
 	filePath := cfg.TemplatesPath
