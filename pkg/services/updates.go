package services

import (
	"context"
	"fmt"
	"io"
	"net/http"
	"os"
	"text/template"

	"github.com/redhatinsights/edge-api/config"
	"github.com/redhatinsights/edge-api/pkg/clients/playbookdispatcher"
	"github.com/redhatinsights/edge-api/pkg/db"
	"github.com/redhatinsights/edge-api/pkg/models"
	log "github.com/sirupsen/logrus"
)

// UpdateServiceInterface defines the interface that helps
// handle the business logic of sending updates to a edge device
type UpdateServiceInterface interface {
	CreateUpdate(update *models.UpdateTransaction) (*models.UpdateTransaction, error)
	GetUpdatePlaybook(update *models.UpdateTransaction) (io.ReadCloser, error)
<<<<<<< HEAD
	RebootDevice(update *models.UpdateTransaction)
=======
	GetUpdateTransactionsForDevice(device *models.Device) (*[]models.UpdateTransaction, error)
>>>>>>> 6736a9c1
}

// NewUpdateService gives a instance of the main implementation of a UpdateServiceInterface
func NewUpdateService(ctx context.Context) UpdateServiceInterface {
	return &UpdateService{
<<<<<<< HEAD
		ctx:           ctx,
		deviceService: NewDeviceService(ctx),
		filesService:  NewFilesService(),
		repoBuilder:   NewRepoBuilder(ctx),
	}
=======
		ctx:          ctx,
		filesService: NewFilesService(),
		repoBuilder:  NewRepoBuilder(ctx)}
>>>>>>> 6736a9c1
}

// UpdateService is the main implementation of a UpdateServiceInterface
type UpdateService struct {
	ctx          context.Context
	repoBuilder  RepoBuilderInterface
	filesService FilesService
}

type playbooks struct {
	GoTemplateRemoteName string
	GoTemplateRemoteURL  string
	GoTemplateContentURL string
	GoTemplateGpgVerify  string
	OstreeRemoteName     string
	OstreeRemoteURL      string
	OstreeContentURL     string
	OstreeGpgVerify      string
	OstreeGpgKeypath     string
	OstreeRemoteTemplate string
}

// TemplateRemoteInfo the values to playbook
type TemplateRemoteInfo struct {
	RemoteName          string
	RemoteURL           string
	ContentURL          string
	GpgVerify           string
	UpdateTransactionID uint
}

func (s *UpdateService) CreateUpdate(update *models.UpdateTransaction) (*models.UpdateTransaction, error) {
	update, err := s.repoBuilder.BuildUpdateRepo(update)
	if err != nil {
		// This is a goroutine and if this happens, the whole update failed
		log.Fatal(err)
	}
	// FIXME - implement playbook dispatcher scheduling
	// 1. Create template Playbook
	// 2. Upload templated playbook
	var remoteInfo TemplateRemoteInfo
	remoteInfo.RemoteURL = update.Repo.URL
	remoteInfo.RemoteName = "rhel-edge"
	remoteInfo.ContentURL = update.Repo.URL
	remoteInfo.UpdateTransactionID = update.ID
	remoteInfo.GpgVerify = "false"
	playbookURL, err := s.writeTemplate(remoteInfo, update.Account)
	if err != nil {
		log.Error(err)
		return nil, err
	}
	// 3. Loop through all devices in UpdateTransaction
	dispatchRecords := update.DispatchRecords
	for _, device := range update.Devices {
		var updateDevice *models.Device
		result := db.DB.Where("uuid = ?", device.UUID).First(&updateDevice)
		if err != nil {
			log.Errorf("Error on GetDeviceByUUID: %#v ", result.Error.Error())
			return nil, result.Error
		}
		// Create new &DispatcherPayload{}
		payloadDispatcher := playbookdispatcher.DispatcherPayload{
			Recipient:   device.RHCClientID,
			PlaybookURL: playbookURL,
			Account:     update.Account,
		}
		log.Infof("Call Execute Dispatcher: : %#v", payloadDispatcher)
		client := playbookdispatcher.InitClient(s.ctx)
		exc, err := client.ExecuteDispatcher(payloadDispatcher)

		if err != nil {
			log.Errorf("Error on playbook-dispatcher-executuin: %#v ", err)
			return nil, err
		}
		for _, excPlaybook := range exc {
			if excPlaybook.StatusCode == http.StatusCreated {
				device.Connected = true
				dispatchRecord := &models.DispatchRecord{
					Device:               updateDevice,
					PlaybookURL:          playbookURL,
					Status:               models.DispatchRecordStatusCreated,
					PlaybookDispatcherID: excPlaybook.PlaybookDispatcherID,
				}
				dispatchRecords = append(dispatchRecords, *dispatchRecord)
			} else {
				device.Connected = false
				dispatchRecord := &models.DispatchRecord{
					Device:      updateDevice,
					PlaybookURL: playbookURL,
					Status:      models.DispatchRecordStatusError,
				}
				dispatchRecords = append(dispatchRecords, *dispatchRecord)
			}

		}
		update.DispatchRecords = dispatchRecords
	}
	// TODO: This has to change to be after the reboot if new ostree commit == desired commit
	update.Status = models.UpdateStatusSuccess
	db.DB.Save(update)
	log.Infof("Repobuild::ends: update record %#v ", update)
	return update, nil
}

func (s *UpdateService) GetUpdatePlaybook(update *models.UpdateTransaction) (io.ReadCloser, error) {
	fname := fmt.Sprintf("playbook_dispatcher_update_%d.yml", update.ID)
	path := fmt.Sprintf("%s/playbooks/%s", update.Account, fname)
	return s.filesService.GetFile(path)
}

func (s *UpdateService) getPlaybookURL(updateID uint) string {
	cfg := config.Get()
	url := fmt.Sprintf("%s/api/edge/v1/updates/%d/update-playbook.yml",
		cfg.EdgeAPIBaseURL, updateID)
	return url
}

func (s *UpdateService) writeTemplate(templateInfo TemplateRemoteInfo, account string) (string, error) {
	cfg := config.Get()
	filePath := cfg.TemplatesPath
	templateName := "template_playbook_dispatcher_ostree_upgrade_payload.yml"
	template, err := template.ParseFiles(filePath + templateName)
	if err != nil {
		log.Errorf("Error parsing playbook template  :: %s", err.Error())
		return "", err
	}
	templateData := playbooks{
		GoTemplateRemoteName: templateInfo.RemoteName,
		GoTemplateRemoteURL:  templateInfo.RemoteURL,
		GoTemplateContentURL: templateInfo.ContentURL,
		GoTemplateGpgVerify:  templateInfo.GpgVerify,
		OstreeRemoteName:     "{{ ostree_remote_name }}",
		OstreeRemoteURL:      "{{ ostree_remote_url }}",
		OstreeContentURL:     "{{ ostree_content_url }}",
		OstreeGpgVerify:      "false",
		OstreeGpgKeypath:     "/etc/pki/rpm-gpg/",
		OstreeRemoteTemplate: "{{ ostree_remote_template }}"}

	fname := fmt.Sprintf("playbook_dispatcher_update_%d.yml", templateInfo.UpdateTransactionID)
	tmpfilepath := fmt.Sprintf("/tmp/%s", fname)
	f, err := os.Create(tmpfilepath)
	if err != nil {
		log.Errorf("Error creating file: %s", err.Error())
		return "", err
	}
	err = template.Execute(f, templateData)
	if err != nil {
		log.Errorf("Error executing template: %s ", err.Error())
		return "", err
	}

	uploadPath := fmt.Sprintf("%s/playbooks/%s", account, fname)
	playbookURL, err := s.filesService.GetUploader().UploadFile(tmpfilepath, uploadPath)
	if err != nil {
		log.Errorf("Error uploading file to S3: %s ", err.Error())
		return "", err
	}
	log.Infof("Template file uploaded to S3, URL: %s", playbookURL)
	err = os.Remove(tmpfilepath)
	if err != nil {
		// TODO: Fail silently, find a way to create alerts based on this log
		// The container will end up out of space if we don't fix it in the long run.
		log.Errorf("Error deleting temp file: %s ", err.Error())
	}
	playbookURL = s.getPlaybookURL(templateInfo.UpdateTransactionID)
	log.Infof("Proxied playbook URL: %s", playbookURL)
	log.Infof("::WriteTemplate: ENDs")
	return playbookURL, nil
}
<<<<<<< HEAD
func (s *UpdateService) RebootDevice(update *models.UpdateTransaction) {
	dispatchRecords := update.DispatchRecords
	log.Infof("Execute Reboot Device::")
	cfg := config.Get()
	filePath := cfg.TemplatesPath
	templateName := "template_playbook_dispatcher_reboot_device.yml"
	template, err := template.ParseFiles(filePath + templateName)
	fmt.Printf("template: %v", template)
	if err != nil {
		log.Errorf("Error parsing playbook template  :: %s", err.Error())
	}
	fname := fmt.Sprintf("playbook_dispatcher_reboot_%d.yml", update.ID)
	tmpfilepath := fmt.Sprintf("/tmp/%s", fname)
	if err != nil {
		log.Errorf("Error creating file: %s", err.Error())

	}

	uploadPath := fmt.Sprintf("%s/playbooks/%s", update.Account, fname)

	playbookURL, err := s.filesService.GetUploader().UploadFile(tmpfilepath, uploadPath)
	if err != nil {
		log.Errorf("Error uploading thet  file: %s", err.Error())

	}
	// Create new &DispatcherPayload{}
	payloadDispatcher := playbookdispatcher.DispatcherPayload{
		Recipient:   update.Devices[len(update.Devices)-1].RHCClientID,
		PlaybookURL: playbookURL,
		Account:     update.Account,
	}

	log.Infof("Call Execute Dispatcher Reboot: : %#v", payloadDispatcher)
	client := playbookdispatcher.InitClient(s.ctx)
	exc, err := client.ExecuteDispatcher(payloadDispatcher)
	if err != nil {
		log.Errorf("Error on playbook-dispatcher-executuin: %#v ", err)

	}
	for _, excPlaybook := range exc {
		if excPlaybook.StatusCode == http.StatusCreated {
			update.Devices[len(update.Devices)-1].Connected = true
			dispatchRecord := &models.DispatchRecord{
				Device:               &update.Devices[len(update.Devices)-1],
				PlaybookURL:          playbookURL,
				Status:               models.DispatchRecordStatusCreated,
				PlaybookDispatcherID: excPlaybook.PlaybookDispatcherID,
			}
			dispatchRecords = append(dispatchRecords, *dispatchRecord)
		} else {
			update.Devices[len(update.Devices)-1].Connected = false
			dispatchRecord := &models.DispatchRecord{
				Device:      &update.Devices[len(update.Devices)-1],
				PlaybookURL: playbookURL,
				Status:      models.DispatchRecordStatusError,
			}
			dispatchRecords = append(dispatchRecords, *dispatchRecord)
		}
		update.DispatchRecords = dispatchRecords
	}
	db.DB.Save(update)

=======

func (s *UpdateService) GetUpdateTransactionsForDevice(device *models.Device) (*[]models.UpdateTransaction, error) {
	var updates []models.UpdateTransaction
	result := db.DB.
		Select("desired_hash, connected, uuid").
		Table("devices").
		Joins(
			`JOIN updatetransaction_devices ON updatetransaction_devices.device_id = ?`,
			device.ID,
		).Find(&updates)

	if result.Error != nil {
		return nil, result.Error
	}
	return &updates, nil
>>>>>>> 6736a9c1
}<|MERGE_RESOLUTION|>--- conflicted
+++ resolved
@@ -20,27 +20,17 @@
 type UpdateServiceInterface interface {
 	CreateUpdate(update *models.UpdateTransaction) (*models.UpdateTransaction, error)
 	GetUpdatePlaybook(update *models.UpdateTransaction) (io.ReadCloser, error)
-<<<<<<< HEAD
 	RebootDevice(update *models.UpdateTransaction)
-=======
 	GetUpdateTransactionsForDevice(device *models.Device) (*[]models.UpdateTransaction, error)
->>>>>>> 6736a9c1
 }
 
 // NewUpdateService gives a instance of the main implementation of a UpdateServiceInterface
 func NewUpdateService(ctx context.Context) UpdateServiceInterface {
 	return &UpdateService{
-<<<<<<< HEAD
-		ctx:           ctx,
-		deviceService: NewDeviceService(ctx),
-		filesService:  NewFilesService(),
-		repoBuilder:   NewRepoBuilder(ctx),
-	}
-=======
 		ctx:          ctx,
 		filesService: NewFilesService(),
-		repoBuilder:  NewRepoBuilder(ctx)}
->>>>>>> 6736a9c1
+		repoBuilder:  NewRepoBuilder(ctx),
+	}
 }
 
 // UpdateService is the main implementation of a UpdateServiceInterface
@@ -210,7 +200,6 @@
 	log.Infof("::WriteTemplate: ENDs")
 	return playbookURL, nil
 }
-<<<<<<< HEAD
 func (s *UpdateService) RebootDevice(update *models.UpdateTransaction) {
 	dispatchRecords := update.DispatchRecords
 	log.Infof("Execute Reboot Device::")
@@ -272,8 +261,7 @@
 		update.DispatchRecords = dispatchRecords
 	}
 	db.DB.Save(update)
-
-=======
+}
 
 func (s *UpdateService) GetUpdateTransactionsForDevice(device *models.Device) (*[]models.UpdateTransaction, error) {
 	var updates []models.UpdateTransaction
@@ -289,5 +277,4 @@
 		return nil, result.Error
 	}
 	return &updates, nil
->>>>>>> 6736a9c1
 }