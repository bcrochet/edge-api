--- conflicted
+++ resolved
@@ -135,7 +135,6 @@
 	for _, upd := range images {
 		upd := upd // this will prevent implicit memory aliasing in the loop
 		db.DB.First(&upd.Commit, upd.CommitID)
-<<<<<<< HEAD
 		if err := db.DB.Model(&upd.Commit).Association("InstalledPackages").Find(&upd.Commit.InstalledPackages); err != nil {
 			s.log.WithField("error", err.Error()).Error("Could not find installed packages")
 			return nil, err
@@ -144,12 +143,7 @@
 			s.log.WithField("error", err.Error()).Error("Could not find packages")
 			return nil, err
 		}
-		var delta ImageUpdateAvailable
-=======
-		db.DB.Model(&upd.Commit).Association("InstalledPackages").Find(&upd.Commit.InstalledPackages)
-		db.DB.Model(&upd).Association("Packages").Find(&upd.Packages)
 		var delta models.ImageUpdateAvailable
->>>>>>> 5c21173a
 		diff := getDiffOnUpdate(currentImage, upd)
 		upd.Commit.InstalledPackages = nil // otherwise the frontend will get the whole list of installed packages
 		delta.Image = upd
